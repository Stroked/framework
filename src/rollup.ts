import {extname} from "node:path/posix";
import {nodeResolve} from "@rollup/plugin-node-resolve";
import {type CallExpression} from "acorn";
import {simple} from "acorn-walk";
import {build} from "esbuild";
import type {AstNode, OutputChunk, Plugin, ResolveIdResult} from "rollup";
import {rollup} from "rollup";
import esbuild from "rollup-plugin-esbuild";
import {getClientPath} from "./files.js";
<<<<<<< HEAD
import {getStringLiteralValue, isStringLiteral} from "./javascript/features.js";
import {isPathImport, resolveNpmImport} from "./javascript/imports.js";
import {toOsSlashes, toUrlSlashes} from "./normalizedPath.js";
=======
import type {StringLiteral} from "./javascript/source.js";
import {getStringLiteralValue, isStringLiteral} from "./javascript/source.js";
import {resolveNpmImport} from "./npm.js";
>>>>>>> de4fe09b
import {getObservableUiOrigin} from "./observableApiClient.js";
import {isPathImport, relativePath} from "./path.js";
import {Sourcemap} from "./sourcemap.js";
import {THEMES, renderTheme} from "./theme.js";

const STYLE_MODULES = {
  "observablehq:default.css": toOsSlashes(getClientPath("./src/style/default.css")),
  ...Object.fromEntries(THEMES.map(({name, path}) => [`observablehq:theme-${name}.css`, toOsSlashes(path)]))
};

// These libraries are currently bundled in to a wrapper.
const BUNDLED_MODULES = [
  "@observablehq/inputs", // observablehq:stdlib/inputs.js
  "@observablehq/inspector", // observablehq:runtime.js
  "@observablehq/runtime", // observablehq:runtime.js
  "isoformat", // observablehq:runtime.js
  "minisearch" // observablehq:search.js
];

function rewriteInputsNamespace(code: string) {
  return code.replace(/\b__ns__\b/g, "inputs-3a86ea");
}

export async function bundleStyles({path, theme}: {path?: string; theme?: string[]}): Promise<string> {
  const result = await build({
    bundle: true,
    ...(path ? {entryPoints: [toUrlSlashes(path)]} : {stdin: {contents: renderTheme(theme!), loader: "css"}}),
    write: false,
    alias: STYLE_MODULES
  });
  const text = result.outputFiles[0].text;
  return rewriteInputsNamespace(text); // TODO only for inputs
}

export async function rollupClient(
  input: string,
  root: string,
  path: string,
  {define, minify}: {define?: {[key: string]: string}; minify?: boolean} = {}
): Promise<string> {
  const bundle = await rollup({
<<<<<<< HEAD
    input: toOsSlashes(clientPath),
=======
    input,
>>>>>>> de4fe09b
    external: [/^https:/],
    plugins: [
      nodeResolve({resolveOnly: BUNDLED_MODULES}),
      importResolve(input, root, path),
      esbuild({
        target: "es2022",
        exclude: [], // don’t exclude node_modules
        keepNames: true,
        minify,
        define: {
          "global.__minisearch": '"./minisearch.json"',
          "process.env.OBSERVABLE_ORIGIN": JSON.stringify(String(getObservableUiOrigin()).replace(/\/$/, "")),
          ...define
        }
      }),
      importMetaResolve(root, path)
    ],
    onwarn(message, warn) {
      if (message.code === "CIRCULAR_DEPENDENCY") return;
      warn(message);
    }
  });
  try {
    const output = await bundle.generate({format: "es"});
    let code = output.output.find((o): o is OutputChunk => o.type === "chunk")!.code; // TODO don’t assume one chunk?
    code = rewriteTypeScriptImports(code);
    code = rewriteInputsNamespace(code); // TODO only for inputs
    return code;
  } finally {
    await bundle.close();
  }
}

// For reasons not entirely clear (to me), when we resolve a relative import to
// a TypeScript file, such as resolving observablehq:stdlib/foo to
// ./src/client/stdlib/foo.js, Rollup (or rollup-plugin-esbuild?) notices that
// there is a foo.ts and rewrites the import to foo.ts. But the imported file at
// runtime won’t be TypeScript and will only exist at foo.js, so here we rewrite
// the import back to what it was supposed to be. This is a dirty hack but it
// gets the job done. 🤷 https://github.com/observablehq/framework/issues/478
function rewriteTypeScriptImports(code: string): string {
  return code.replace(/(?<=\bimport\(([`'"])[\w./]+)\.ts(?=\1\))/g, ".js");
}

function importResolve(input: string, root: string, path: string): Plugin {
  async function resolve(specifier: string | AstNode): Promise<ResolveIdResult> {
    return typeof specifier !== "string" || specifier === input
      ? null
      : specifier.startsWith("observablehq:")
      ? {id: relativePath(path, `/_observablehq/${specifier.slice("observablehq:".length)}${extname(specifier) ? "" : ".js"}`), external: true} // prettier-ignore
      : specifier === "npm:@observablehq/runtime"
      ? {id: relativePath(path, "/_observablehq/runtime.js"), external: true}
      : specifier === "npm:@observablehq/stdlib" || specifier === "@observablehq/stdlib"
      ? {id: relativePath(path, "/_observablehq/stdlib.js"), external: true}
      : specifier === "npm:@observablehq/dot"
      ? {id: relativePath(path, "/_observablehq/stdlib/dot.js"), external: true} // TODO publish to npm
      : specifier === "npm:@observablehq/duckdb"
      ? {id: relativePath(path, "/_observablehq/stdlib/duckdb.js"), external: true} // TODO publish to npm
      : specifier === "npm:@observablehq/inputs"
      ? {id: relativePath(path, "/_observablehq/stdlib/inputs.js"), external: true} // TODO publish to npm
      : specifier === "npm:@observablehq/mermaid"
      ? {id: relativePath(path, "/_observablehq/stdlib/mermaid.js"), external: true} // TODO publish to npm
      : specifier === "npm:@observablehq/tex"
      ? {id: relativePath(path, "/_observablehq/stdlib/tex.js"), external: true} // TODO publish to npm
      : specifier === "npm:@observablehq/sqlite"
      ? {id: relativePath(path, "/_observablehq/stdlib/sqlite.js"), external: true} // TODO publish to npm
      : specifier === "npm:@observablehq/xlsx"
      ? {id: relativePath(path, "/_observablehq/stdlib/xlsx.js"), external: true} // TODO publish to npm
      : specifier === "npm:@observablehq/zip"
      ? {id: relativePath(path, "/_observablehq/stdlib/zip.js"), external: true} // TODO publish to npm
      : specifier.startsWith("npm:")
      ? {id: relativePath(path, await resolveNpmImport(root, specifier.slice("npm:".length))), external: true}
      : !isPathImport(specifier) && !BUNDLED_MODULES.includes(specifier) // e.g., inputs.js imports "htl"
      ? {id: relativePath(path, await resolveNpmImport(root, specifier)), external: true}
      : null;
  }
  return {
    name: "resolve-import",
    resolveId: resolve,
    resolveDynamicImport: resolve
  };
}

<<<<<<< HEAD
// TODO Consolidate with createImportResolver.
async function resolveImport(source: string, osSpecifier: string | AstNode): Promise<ResolveIdResult> {
  const specifier = typeof osSpecifier === "string" ? toUrlSlashes(osSpecifier) : osSpecifier;
  return typeof specifier !== "string"
    ? null
    : specifier.startsWith("observablehq:")
    ? {id: relativeUrl(source, getClientPath(`./src/client/${specifier.slice("observablehq:".length)}.js`)), external: true} // prettier-ignore
    : specifier === "npm:@observablehq/runtime"
    ? {id: relativeUrl(source, getClientPath("./src/client/runtime.js")), external: true}
    : specifier === "npm:@observablehq/stdlib"
    ? {id: relativeUrl(source, getClientPath("./src/client/stdlib.js")), external: true}
    : specifier === "npm:@observablehq/dot"
    ? {id: relativeUrl(source, getClientPath("./src/client/stdlib/dot.js")), external: true} // TODO publish to npm
    : specifier === "npm:@observablehq/duckdb"
    ? {id: relativeUrl(source, getClientPath("./src/client/stdlib/duckdb.js")), external: true} // TODO publish to npm
    : specifier === "npm:@observablehq/inputs"
    ? {id: relativeUrl(source, getClientPath("./src/client/stdlib/inputs.js")), external: true} // TODO publish to npm
    : specifier === "npm:@observablehq/mermaid"
    ? {id: relativeUrl(source, getClientPath("./src/client/stdlib/mermaid.js")), external: true} // TODO publish to npm
    : specifier === "npm:@observablehq/tex"
    ? {id: relativeUrl(source, getClientPath("./src/client/stdlib/tex.js")), external: true} // TODO publish to npm
    : specifier === "npm:@observablehq/sqlite"
    ? {id: relativeUrl(source, getClientPath("./src/client/stdlib/sqlite.js")), external: true} // TODO publish to npm
    : specifier === "npm:@observablehq/xlsx"
    ? {id: relativeUrl(source, getClientPath("./src/client/stdlib/xlsx.js")), external: true} // TODO publish to npm
    : specifier === "npm:@observablehq/zip"
    ? {id: relativeUrl(source, getClientPath("./src/client/stdlib/zip.js")), external: true} // TODO publish to npm
    : specifier.startsWith("npm:")
    ? {id: await resolveNpmImport(specifier.slice("npm:".length))}
    : source !== specifier && !isPathImport(specifier) && !BUNDLED_MODULES.includes(specifier)
    ? {id: await resolveNpmImport(specifier), external: true}
    : null;
}

function importMetaResolve(): Plugin {
=======
function importMetaResolve(root: string, path: string): Plugin {
>>>>>>> de4fe09b
  return {
    name: "resolve-import-meta-resolve",
    async transform(code) {
      const program = this.parse(code);
      const resolves: CallExpression[] = [];

      simple(program, {
        CallExpression(node) {
          if (
            node.callee.type === "MemberExpression" &&
            node.callee.object.type === "MetaProperty" &&
            node.callee.property.type === "Identifier" &&
            node.callee.property.name === "resolve" &&
            node.arguments.length === 1 &&
            isStringLiteral(node.arguments[0])
          ) {
            resolves.push(node);
          }
        }
      });

      if (!resolves.length) return null;

      const output = new Sourcemap(code);
      for (const node of resolves) {
        const source = node.arguments[0];
        const specifier = getStringLiteralValue(source as StringLiteral);
        if (specifier.startsWith("npm:")) {
          const resolution = relativePath(path, await resolveNpmImport(root, specifier.slice("npm:".length)));
          output.replaceLeft(source.start, source.end, JSON.stringify(resolution));
        }
      }

      return {code: String(output)};
    }
  };
}<|MERGE_RESOLUTION|>--- conflicted
+++ resolved
@@ -1,4 +1,3 @@
-import {extname} from "node:path/posix";
 import {nodeResolve} from "@rollup/plugin-node-resolve";
 import {type CallExpression} from "acorn";
 import {simple} from "acorn-walk";
@@ -7,15 +6,10 @@
 import {rollup} from "rollup";
 import esbuild from "rollup-plugin-esbuild";
 import {getClientPath} from "./files.js";
-<<<<<<< HEAD
-import {getStringLiteralValue, isStringLiteral} from "./javascript/features.js";
-import {isPathImport, resolveNpmImport} from "./javascript/imports.js";
-import {toOsSlashes, toUrlSlashes} from "./normalizedPath.js";
-=======
 import type {StringLiteral} from "./javascript/source.js";
 import {getStringLiteralValue, isStringLiteral} from "./javascript/source.js";
+import {extname, toOsSlashes, toUrlSlashes} from "./normalizedPath.js";
 import {resolveNpmImport} from "./npm.js";
->>>>>>> de4fe09b
 import {getObservableUiOrigin} from "./observableApiClient.js";
 import {isPathImport, relativePath} from "./path.js";
 import {Sourcemap} from "./sourcemap.js";
@@ -57,11 +51,7 @@
   {define, minify}: {define?: {[key: string]: string}; minify?: boolean} = {}
 ): Promise<string> {
   const bundle = await rollup({
-<<<<<<< HEAD
-    input: toOsSlashes(clientPath),
-=======
-    input,
->>>>>>> de4fe09b
+    input: toOsSlashes(input),
     external: [/^https:/],
     plugins: [
       nodeResolve({resolveOnly: BUNDLED_MODULES}),
@@ -107,7 +97,8 @@
 }
 
 function importResolve(input: string, root: string, path: string): Plugin {
-  async function resolve(specifier: string | AstNode): Promise<ResolveIdResult> {
+  async function resolve(osSpecifier: string | AstNode): Promise<ResolveIdResult> {
+    const specifier = typeof osSpecifier === "string" ? toUrlSlashes(osSpecifier) : osSpecifier;
     return typeof specifier !== "string" || specifier === input
       ? null
       : specifier.startsWith("observablehq:")
@@ -145,45 +136,7 @@
   };
 }
 
-<<<<<<< HEAD
-// TODO Consolidate with createImportResolver.
-async function resolveImport(source: string, osSpecifier: string | AstNode): Promise<ResolveIdResult> {
-  const specifier = typeof osSpecifier === "string" ? toUrlSlashes(osSpecifier) : osSpecifier;
-  return typeof specifier !== "string"
-    ? null
-    : specifier.startsWith("observablehq:")
-    ? {id: relativeUrl(source, getClientPath(`./src/client/${specifier.slice("observablehq:".length)}.js`)), external: true} // prettier-ignore
-    : specifier === "npm:@observablehq/runtime"
-    ? {id: relativeUrl(source, getClientPath("./src/client/runtime.js")), external: true}
-    : specifier === "npm:@observablehq/stdlib"
-    ? {id: relativeUrl(source, getClientPath("./src/client/stdlib.js")), external: true}
-    : specifier === "npm:@observablehq/dot"
-    ? {id: relativeUrl(source, getClientPath("./src/client/stdlib/dot.js")), external: true} // TODO publish to npm
-    : specifier === "npm:@observablehq/duckdb"
-    ? {id: relativeUrl(source, getClientPath("./src/client/stdlib/duckdb.js")), external: true} // TODO publish to npm
-    : specifier === "npm:@observablehq/inputs"
-    ? {id: relativeUrl(source, getClientPath("./src/client/stdlib/inputs.js")), external: true} // TODO publish to npm
-    : specifier === "npm:@observablehq/mermaid"
-    ? {id: relativeUrl(source, getClientPath("./src/client/stdlib/mermaid.js")), external: true} // TODO publish to npm
-    : specifier === "npm:@observablehq/tex"
-    ? {id: relativeUrl(source, getClientPath("./src/client/stdlib/tex.js")), external: true} // TODO publish to npm
-    : specifier === "npm:@observablehq/sqlite"
-    ? {id: relativeUrl(source, getClientPath("./src/client/stdlib/sqlite.js")), external: true} // TODO publish to npm
-    : specifier === "npm:@observablehq/xlsx"
-    ? {id: relativeUrl(source, getClientPath("./src/client/stdlib/xlsx.js")), external: true} // TODO publish to npm
-    : specifier === "npm:@observablehq/zip"
-    ? {id: relativeUrl(source, getClientPath("./src/client/stdlib/zip.js")), external: true} // TODO publish to npm
-    : specifier.startsWith("npm:")
-    ? {id: await resolveNpmImport(specifier.slice("npm:".length))}
-    : source !== specifier && !isPathImport(specifier) && !BUNDLED_MODULES.includes(specifier)
-    ? {id: await resolveNpmImport(specifier), external: true}
-    : null;
-}
-
-function importMetaResolve(): Plugin {
-=======
 function importMetaResolve(root: string, path: string): Plugin {
->>>>>>> de4fe09b
   return {
     name: "resolve-import-meta-resolve",
     async transform(code) {
