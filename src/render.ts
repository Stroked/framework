import {parseHTML} from "linkedom";
import type {Config, Page, Script, Section} from "./config.js";
import {mergeToc, normalizeSidebar} from "./config.js";
import {getClientPath} from "./files.js";
import {type Html, html} from "./html.js";
import type {ImportResolver} from "./javascript/imports.js";
import {createImportResolver, resolveModuleIntegrity, resolveModulePreloads} from "./javascript/imports.js";
import type {FileReference, ImportReference, Transpile} from "./javascript.js";
import {addImplicitSpecifiers, addImplicitStylesheets} from "./libraries.js";
import {type ParseResult, parseMarkdown} from "./markdown.js";
import {type PageLink, findLink, normalizePath} from "./pager.js";
import {getPreviewStylesheet} from "./preview.js";
import {rollupClient} from "./rollup.js";
import {relativeUrl} from "./url.js";

export interface Render {
  html: string;
  files: FileReference[];
  imports: ImportReference[];
  data: ParseResult["data"];
}

export interface RenderOptions extends Config {
  root: string;
  path: string;
}

export async function renderPreview(sourcePath: string, options: RenderOptions): Promise<Render> {
  const parseResult = await parseMarkdown(sourcePath, options);
  return {
    html: await render(parseResult, {...options, preview: true}),
    files: parseResult.files,
    imports: parseResult.imports,
    data: parseResult.data
  };
}

export async function renderServerless(sourcePath: string, options: RenderOptions): Promise<Render> {
  const parseResult = await parseMarkdown(sourcePath, options);
  return {
    html: await render(parseResult, options),
    files: parseResult.files,
    imports: parseResult.imports,
    data: parseResult.data
  };
}

export function renderDefineCell(cell: Transpile): string {
  const {id, inline, inputs, outputs, files, body} = cell;
  return `define({${Object.entries({id, inline, inputs, outputs, files})
    .filter((arg) => arg[1] !== undefined)
    .map((arg) => `${arg[0]}: ${JSON.stringify(arg[1])}`)
    .join(", ")}, body: ${body}});\n`;
}

type RenderInternalOptions =
  | {preview?: false} // serverless
  | {preview: true}; // preview

async function render(parseResult: ParseResult, options: RenderOptions & RenderInternalOptions): Promise<string> {
<<<<<<< HEAD
  const {root, path, pages, title, preview} = options;
  const sidebaroption =
    parseResult.data?.sidebar === undefined ? options.sidebar : normalizeSidebar(parseResult.data.sidebar);
  const sidebar = sidebaroption === "auto" ? pages.length > 0 : sidebaroption;
=======
  const {root, base, path, pages, title, preview} = options;
  const sidebar = parseResult.data?.sidebar !== undefined ? Boolean(parseResult.data.sidebar) : options.sidebar;
>>>>>>> 886cf550
  const toc = mergeToc(parseResult.data?.toc, options.toc);
  return String(html`<!DOCTYPE html>
<meta charset="utf-8">${path === "/404" ? html`\n<base href="${preview ? "/" : base}">` : ""}
<meta name="viewport" content="width=device-width, initial-scale=1, maximum-scale=1">
${
  parseResult.title || title
    ? html`<title>${[parseResult.title, parseResult.title === title ? null : title]
        .filter((title): title is string => !!title)
        .join(" | ")}</title>\n`
    : ""
}${await renderHead(parseResult, options, path, createImportResolver(root, "_import"))}${
    path === "/404"
      ? html.unsafe(`\n<script type="module">

if (location.pathname.endsWith("/")) {
  const alt = location.pathname.slice(0, -1);
  fetch(alt, {method: "HEAD"}).then((response) => response.ok && location.replace(alt + location.search + location.hash));
}

</script>`)
      : ""
  }
<script type="module">${html.unsafe(`

import ${preview || parseResult.cells.length > 0 ? `{${preview ? "open, " : ""}define} from ` : ""}${JSON.stringify(
    relativeUrl(path, "/_observablehq/client.js")
  )};
${
  preview ? `\nopen({hash: ${JSON.stringify(parseResult.hash)}, eval: (body) => (0, eval)(body)});\n` : ""
}${parseResult.cells.map((cell) => `\n${renderDefineCell(cell)}`).join("")}`)}
<<<<<<< HEAD
</script>${sidebar ? html`\n${await renderSidebar(title, pages, path, sidebar)}` : ""}${
=======
</script>${sidebar ? html`\n${await renderSidebar(title, pages, path)}` : ""}${
>>>>>>> 886cf550
    toc.show ? html`\n${renderToc(findHeaders(parseResult), toc.label)}` : ""
  }
<div id="observablehq-center">${renderHeader(options, parseResult.data)}
<main id="observablehq-main" class="observablehq">
${html.unsafe(parseResult.html)}</main>${renderFooter(path, options, parseResult.data)}
</div>
`);
}

async function renderSidebar(
  title = "Home",
  pages: (Page | Section)[],
  path: string,
  sidebar: true | "hidden"
): Promise<Html> {
  return html`<input id="observablehq-sidebar-toggle" type="checkbox" title="Toggle sidebar"${
    sidebar === "hidden" ? " data-hidden" : ""
  }>
<label id="observablehq-sidebar-backdrop" for="observablehq-sidebar-toggle"></label>
<nav id="observablehq-sidebar">
  <ol>
    <label id="observablehq-sidebar-close" for="observablehq-sidebar-toggle"></label>
    <li class="observablehq-link${
      normalizePath(path) === "/index" ? " observablehq-link-active" : ""
    }"><a href="${relativeUrl(path, "/")}">${title}</a></li>
  </ol>
  <ol>${pages.map((p, i) =>
    "pages" in p
      ? html`${i > 0 && "path" in pages[i - 1] ? html`</ol>` : ""}
    <details${
      p.pages.some((p) => normalizePath(p.path) === path)
        ? html` open class="observablehq-section-active"`
        : p.open
        ? " open"
        : ""
    }>
      <summary>${p.name}</summary>
      <ol>${p.pages.map((p) => renderListItem(p, path))}
      </ol>
    </details>`
      : "path" in p
      ? html`${i > 0 && "pages" in pages[i - 1] ? html`\n  </ol>\n  <ol>` : ""}${renderListItem(p, path)}`
      : ""
  )}
  </ol>
</nav>
<script>{${html.unsafe(
    (await rollupClient(getClientPath("./src/client/sidebar-init.ts"), {minify: true})).trim()
  )}}</script>`;
}

interface Header {
  label: string;
  href: string;
}

const tocSelector = ["h1:not(:first-of-type)", "h2:not(h1 + h2):has(a.observablehq-header-anchor)"];

function findHeaders(parseResult: ParseResult): Header[] {
  return Array.from(parseHTML(parseResult.html).document.querySelectorAll(tocSelector.join(", ")))
    .map((node) => ({label: node.textContent, href: node.firstElementChild?.getAttribute("href")}))
    .filter((d): d is Header => !!d.label && !!d.href);
}

function renderToc(headers: Header[], label: string): Html {
  return html`<aside id="observablehq-toc" data-selector="${tocSelector
    .map((selector) => `#observablehq-main ${selector}`)
    .join(", ")}">
<nav>${
    headers.length > 0
      ? html`
<div>${label}</div>
<ol>${headers.map(
          ({label, href}) => html`\n<li class="observablehq-secondary-link"><a href="${href}">${label}</a></li>`
        )}
</ol>`
      : ""
  }
</nav>
</aside>`;
}

function renderListItem(p: Page, path: string): Html {
  return html`\n    <li class="observablehq-link${
    normalizePath(p.path) === path ? " observablehq-link-active" : ""
  }"><a href="${relativeUrl(path, prettyPath(p.path))}">${p.name}</a></li>`;
}

function prettyPath(path: string): string {
  return path.replace(/\/index$/, "/") || "/";
}

async function renderHead(
  parseResult: ParseResult,
  options: Pick<Config, "scripts" | "style" | "head">,
  path: string,
  resolver: ImportResolver
): Promise<Html> {
  const scripts = options.scripts;
  const head = parseResult.data?.head !== undefined ? parseResult.data.head : options.head;
  const stylesheets = new Set<string>(["https://fonts.googleapis.com/css2?family=Source+Serif+Pro:ital,wght@0,400;0,600;0,700;1,400;1,600;1,700&display=swap"]); // prettier-ignore
  const style = getPreviewStylesheet(path, parseResult.data, options.style);
  if (style) stylesheets.add(style);
  const specifiers = new Set<string>(["npm:@observablehq/runtime", "npm:@observablehq/stdlib"]);
  for (const {name} of parseResult.imports) specifiers.add(name);
  const inputs = new Set(parseResult.cells.flatMap((cell) => cell.inputs ?? []));
  addImplicitSpecifiers(specifiers, inputs);
  await addImplicitStylesheets(stylesheets, specifiers);
  const preloads = new Set<string>([relativeUrl(path, "/_observablehq/client.js")]);
  for (const specifier of specifiers) preloads.add(await resolver(path, specifier));
  await resolveModulePreloads(preloads);
  return html`<link rel="preconnect" href="https://fonts.gstatic.com" crossorigin>${
    Array.from(stylesheets)
      .sort()
      .map((href) => resolveStylesheet(path, href))
      .map(renderStylesheetPreload) // <link rel=preload as=style>
  }${
    Array.from(stylesheets)
      .sort()
      .map((href) => resolveStylesheet(path, href))
      .map(renderStylesheet) // <link rel=stylesheet>
  }${
    Array.from(preloads).sort().map(renderModulePreload) // <link rel=modulepreload>
  }${head ? html`\n${html.unsafe(head)}` : null}${html.unsafe(scripts.map((s) => renderScript(s, path)).join(""))}`;
}

export function resolveStylesheet(path: string, href: string): string {
  return href.startsWith("observablehq:")
    ? relativeUrl(path, `/_observablehq/${href.slice("observablehq:".length)}`)
    : href;
}

function renderScript(script: Script, path: string): Html {
  return html`\n<script${script.type ? html` type="${script.type}"` : null}${script.async ? html` async` : null} src="${
    /^\w+:/.test(script.src) ? script.src : relativeUrl(path, `/_import/${script.src}`)
  }"></script>`;
}

function renderStylesheet(href: string): Html {
  return html`\n<link rel="stylesheet" type="text/css" href="${href}"${/^\w+:/.test(href) ? " crossorigin" : ""}>`;
}

function renderStylesheetPreload(href: string): Html {
  return html`\n<link rel="preload" as="style" href="${href}"${/^\w+:/.test(href) ? " crossorigin" : ""}>`;
}

function renderModulePreload(href: string): Html {
  const integrity: string | undefined = resolveModuleIntegrity(href);
  return html`\n<link rel="modulepreload" href="${href}"${integrity ? html` integrity="${integrity}"` : ""}>`;
}

function renderHeader({header}: Pick<Config, "header">, data: ParseResult["data"]): Html | null {
  if (data?.header !== undefined) header = data?.header;
  return header ? html`\n<header id="observablehq-header">\n${html.unsafe(header)}\n</header>` : null;
}

function renderFooter(
  path: string,
  options: Pick<Config, "pages" | "pager" | "title" | "footer">,
  data: ParseResult["data"]
): Html | null {
  let footer = options.footer;
  if (data?.footer !== undefined) footer = data?.footer;
  const link = options.pager ? findLink(path, options) : null;
  return link || footer
    ? html`\n<footer id="observablehq-footer">${link ? renderPager(path, link) : ""}${
        footer ? html`\n<div>${html.unsafe(footer)}</div>` : ""
      }
</footer>`
    : null;
}

function renderPager(path: string, {prev, next}: PageLink): Html {
  return html`\n<nav>${prev ? renderRel(path, prev, "prev") : ""}${next ? renderRel(path, next, "next") : ""}</nav>`;
}

function renderRel(path: string, page: Page, rel: "prev" | "next"): Html {
  return html`<a rel="${rel}" href="${relativeUrl(path, prettyPath(page.path))}"><span>${page.name}</span></a>`;
}<|MERGE_RESOLUTION|>--- conflicted
+++ resolved
@@ -58,15 +58,10 @@
   | {preview: true}; // preview
 
 async function render(parseResult: ParseResult, options: RenderOptions & RenderInternalOptions): Promise<string> {
-<<<<<<< HEAD
-  const {root, path, pages, title, preview} = options;
+  const {root, base, path, pages, title, preview} = options;
   const sidebaroption =
     parseResult.data?.sidebar === undefined ? options.sidebar : normalizeSidebar(parseResult.data.sidebar);
   const sidebar = sidebaroption === "auto" ? pages.length > 0 : sidebaroption;
-=======
-  const {root, base, path, pages, title, preview} = options;
-  const sidebar = parseResult.data?.sidebar !== undefined ? Boolean(parseResult.data.sidebar) : options.sidebar;
->>>>>>> 886cf550
   const toc = mergeToc(parseResult.data?.toc, options.toc);
   return String(html`<!DOCTYPE html>
 <meta charset="utf-8">${path === "/404" ? html`\n<base href="${preview ? "/" : base}">` : ""}
@@ -97,11 +92,7 @@
 ${
   preview ? `\nopen({hash: ${JSON.stringify(parseResult.hash)}, eval: (body) => (0, eval)(body)});\n` : ""
 }${parseResult.cells.map((cell) => `\n${renderDefineCell(cell)}`).join("")}`)}
-<<<<<<< HEAD
 </script>${sidebar ? html`\n${await renderSidebar(title, pages, path, sidebar)}` : ""}${
-=======
-</script>${sidebar ? html`\n${await renderSidebar(title, pages, path)}` : ""}${
->>>>>>> 886cf550
     toc.show ? html`\n${renderToc(findHeaders(parseResult), toc.label)}` : ""
   }
 <div id="observablehq-center">${renderHeader(options, parseResult.data)}
