--- conflicted
+++ resolved
@@ -229,11 +229,7 @@
 
   _handleConnection = async (socket: WebSocket, req: IncomingMessage) => {
     if (req.url === "/_observablehq") {
-<<<<<<< HEAD
-      handleWatch(socket, req, {root: this._config.root, verbose: this._verbose});
-=======
-      handleWatch(socket, req, this._config);
->>>>>>> 76f34693
+      handleWatch(socket, req,  this._verbose, this._config);
     } else {
       socket.close();
     }
@@ -283,12 +279,7 @@
     : relativeUrl(path, `/_observablehq/theme-${style.theme.join(",")}.css`);
 }
 
-<<<<<<< HEAD
-function handleWatch(socket: WebSocket, req: IncomingMessage, options: {root: string; verbose: boolean}) {
-  const {root, verbose} = options;
-=======
-function handleWatch(socket: WebSocket, req: IncomingMessage, {root, style: defaultStyle}: Config) {
->>>>>>> 76f34693
+function handleWatch(socket: WebSocket, req: IncomingMessage, verbose: boolean = false, {root, style: defaultStyle}: Config) {
   let path: string | null = null;
   let current: ReadMarkdownResult | null = null;
   let stylesheets: Set<string> | null = null;
