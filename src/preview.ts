--- conflicted
+++ resolved
@@ -304,18 +304,11 @@
   }
 
   function refreshAttachment(name: string) {
-<<<<<<< HEAD
-    const {cells, html} = current!.parse;
+    const {cells, html} = current!;
     const fileReferencePath = fileReference(name, path!).path;
     const hasReferencedStyleSheet = getReferencedStyleSheet(html, fileReferencePath).length > 0;
-
     if (cells.some((cell) => cell.imports?.some((i) => i.name === name)) || hasReferencedStyleSheet) {
       watcher("change", hasReferencedStyleSheet ? fileReferencePath : undefined); // trigger re-compilation of JavaScript to get new import hashes
-=======
-    const {cells} = current!;
-    if (cells.some((cell) => cell.imports?.some((i) => i.name === name))) {
-      watcher("change"); // trigger re-compilation of JavaScript to get new import hashes
->>>>>>> 762865ae
     } else {
       const affectedCells = cells.filter((cell) => cell.files?.some((f) => f.name === name));
       if (affectedCells.length > 0) {
@@ -341,16 +334,10 @@
         break;
       }
       case "change": {
-<<<<<<< HEAD
         if (href && href.endsWith(".css")) send({type: "update-stylesheet", href});
-        const updated = await readMarkdown(path, root);
-        if (current.parse.hash === updated.parse.hash) break;
-        const updatedStylesheets = await getStylesheets(updated.parse);
-=======
         const updated = await parseMarkdown(join(root, path), {root, path});
         if (current.hash === updated.hash) break;
         const updatedStylesheets = await getStylesheets(updated);
->>>>>>> 762865ae
         for (const href of difference(stylesheets, updatedStylesheets)) send({type: "remove-stylesheet", href});
         for (const href of difference(updatedStylesheets, stylesheets)) send({type: "add-stylesheet", href});
         stylesheets = updatedStylesheets;
@@ -370,19 +357,11 @@
     if (!(path = normalize(path)).startsWith("/")) throw new Error("Invalid path: " + initialPath);
     if (path.endsWith("/")) path += "index";
     path += ".md";
-<<<<<<< HEAD
-    current = await readMarkdown(path, root);
-    if (current.parse.hash !== initialHash) return void send({type: "reload"});
-    stylesheets = await getStylesheets(current.parse);
-    attachmentWatcher = await FileWatchers.of(root, path, getWatchPaths(current.parse), refreshAttachment);
-    markdownWatcher = watch(join(root, path), (event) => watcher(event));
-=======
     current = await parseMarkdown(join(root, path), {root, path});
     if (current.hash !== initialHash) return void send({type: "reload"});
     stylesheets = await getStylesheets(current);
     attachmentWatcher = await FileWatchers.of(root, path, getWatchPaths(current), refreshAttachment);
-    markdownWatcher = watch(join(root, path), watcher);
->>>>>>> 762865ae
+    markdownWatcher = watch(join(root, path), (event) => watcher(event));
   }
 
   socket.on("message", async (data) => {
