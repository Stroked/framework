--- conflicted
+++ resolved
@@ -181,13 +181,6 @@
     await effects.copyFile(sourcePath, path);
   }
 
-<<<<<<< HEAD
-  // Copy over the imported modules.
-  const importResolver = createImportResolver(root);
-  for (const file of imports) {
-    const sourcePath = join(root, file);
-    const outputPath = join("_import", file.replace(/\.ts$/, ".ts.js"));
-=======
   // Copy over imported local modules, overriding import resolution so that
   // module hash is incorporated into the file name rather than in the query
   // string. Note that this hash is not of the content of the module itself, but
@@ -195,11 +188,10 @@
   const resolveImportAlias = (path: string): string => {
     const hash = getModuleHash(root, path).slice(0, 8);
     const ext = extname(path);
-    return `/${join("_import", dirname(path), basename(path, ext))}.${hash}${ext}`;
+    return `/${join("_import", dirname(path), basename(path, ext))}.${hash}${ext === "ts" ? "js" : "ts"}`;
   };
   for (const path of localImports) {
     const sourcePath = join(root, path);
->>>>>>> e4398308
     if (!existsSync(sourcePath)) {
       effects.logger.error("missing referenced file", sourcePath);
       continue;
