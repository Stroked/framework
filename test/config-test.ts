import assert from "node:assert";
import {normalizeConfig as config, mergeToc, readConfig, setCurrentDate} from "../src/config.js";

const root = "test/input/build/config";

describe("readConfig(undefined, root)", () => {
  before(() => setCurrentDate(new Date("2024-01-11T01:02:03")));
  it("imports the config file at the specified root", async () => {
    assert.deepStrictEqual(await readConfig(undefined, "test/input/build/config"), {
      root: "test/input/build/config",
      output: "dist",
      base: "/",
      style: {theme: ["air", "near-midnight"]},
<<<<<<< HEAD
      sidebar: "auto",
=======
      sidebar: true,
>>>>>>> 886cf550
      pages: [
        {path: "/index", name: "Index"},
        {path: "/one", name: "One<Two"},
        {name: "Two", path: "/sub/two"},
        {name: "Closed subsection", open: false, pages: [{name: "Closed page", path: "/closed/page"}]}
      ],
      title: undefined,
      toc: {label: "On this page", show: true},
      pager: true,
      scripts: [],
      head: "",
      header: "",
      footer:
        'Built with <a href="https://observablehq.com/" target="_blank">Observable</a> on <a title="2024-01-11T01:02:03">Jan 11, 2024</a>.',
      deploy: {
        workspace: "acme",
        project: "bi"
      }
    });
  });
  it("returns the default config if no config file is found", async () => {
    assert.deepStrictEqual(await readConfig(undefined, "test/input/build/simple"), {
      root: "test/input/build/simple",
      output: "dist",
      base: "/",
      style: {theme: ["air", "near-midnight"]},
<<<<<<< HEAD
      sidebar: "auto",
=======
      sidebar: true,
>>>>>>> 886cf550
      pages: [{name: "Build test case", path: "/simple"}],
      title: undefined,
      toc: {label: "Contents", show: true},
      pager: true,
      scripts: [],
      head: "",
      header: "",
      footer:
        'Built with <a href="https://observablehq.com/" target="_blank">Observable</a> on <a title="2024-01-11T01:02:03">Jan 11, 2024</a>.',
      deploy: null
    });
  });
});

describe("normalizeConfig(spec, root)", () => {
  it("coerces the title to a string", async () => {
    assert.strictEqual((await config({title: 42, pages: []}, root)).title, "42");
    assert.strictEqual((await config({title: null, pages: []}, root)).title, "null");
  });
  it("considers the title optional", async () => {
    assert.strictEqual((await config({pages: []}, root)).title, undefined);
    assert.strictEqual((await config({title: undefined, pages: []}, root)).title, undefined);
  });
  it("populates default pages", async () => {
    assert.deepStrictEqual((await config({}, root)).pages, [
      {name: "One", path: "/one"},
      {name: "H1: Section", path: "/toc-override"},
      {name: "H1: Section", path: "/toc"},
      {name: "A page…", path: "/closed/page"},
      {name: "Two", path: "/sub/two"}
    ]);
  });
  it("coerces pages to an array", async () => {
    assert.deepStrictEqual((await config({pages: new Set()}, root)).pages, []);
  });
  it("coerces pages", async () => {
    const inpages = [
      {name: 42, path: true},
      {name: null, path: {toString: () => "yes"}}
    ];
    const outpages = [
      {name: "42", path: "true"},
      {name: "null", path: "yes"}
    ];
    assert.deepStrictEqual((await config({pages: inpages}, root)).pages, outpages);
  });
  it("coerces sections", async () => {
    const inpages = [{name: 42, pages: new Set([{name: null, path: {toString: () => "yes"}}])}];
    const outpages = [{name: "42", open: true, pages: [{name: "null", path: "yes"}]}];
    assert.deepStrictEqual((await config({pages: inpages}, root)).pages, outpages);
  });
  it("coerces toc", async () => {
    assert.deepStrictEqual((await config({pages: [], toc: {}}, root)).toc, {label: "Contents", show: true});
    assert.deepStrictEqual((await config({pages: [], toc: {label: null}}, root)).toc, {label: "null", show: true});
  });
  it("populates default toc", async () => {
    assert.deepStrictEqual((await config({pages: []}, root)).toc, {label: "Contents", show: true});
  });
  it("promotes boolean toc to toc.show", async () => {
    assert.deepStrictEqual((await config({pages: [], toc: true}, root)).toc, {label: "Contents", show: true});
    assert.deepStrictEqual((await config({pages: [], toc: false}, root)).toc, {label: "Contents", show: false});
  });
  it("coerces pager", async () => {
    assert.strictEqual((await config({pages: [], pager: 0}, root)).pager, false);
    assert.strictEqual((await config({pages: [], pager: 1}, root)).pager, true);
    assert.strictEqual((await config({pages: [], pager: ""}, root)).pager, false);
    assert.strictEqual((await config({pages: [], pager: "0"}, root)).pager, true);
  });
  it("populates default pager", async () => {
    assert.strictEqual((await config({pages: []}, root)).pager, true);
  });
  describe("deploy", () => {
    it("considers deploy optional", async () => {
      assert.strictEqual((await config({pages: []}, root)).deploy, null);
    });
    it("coerces workspace", async () => {
      assert.strictEqual(
        (await config({pages: [], deploy: {workspace: 538, project: "bi"}}, root)).deploy?.workspace,
        "538"
      );
    });
    it("strips leading @ from workspace", async () => {
      assert.strictEqual((await config({pages: [], deploy: {workspace: "@acme"}}, root)).deploy?.workspace, "acme");
    });
    it("coerces project", async () => {
      assert.strictEqual(
        (await config({pages: [], deploy: {workspace: "adams", project: 42}}, root)).deploy?.project,
        "42"
      );
    });
  });
});

describe("mergeToc(spec, toc)", () => {
  it("merges page- and project-level toc config", async () => {
    const toc = (await config({pages: [], toc: true}, root)).toc;
    assert.deepStrictEqual(mergeToc({show: false}, toc), {label: "Contents", show: false});
    assert.deepStrictEqual(mergeToc({label: "On this page"}, toc), {label: "On this page", show: true});
    assert.deepStrictEqual(mergeToc(false, toc), {label: "Contents", show: false});
    assert.deepStrictEqual(mergeToc(true, toc), {label: "Contents", show: true});
    assert.deepStrictEqual(mergeToc(undefined, toc), {label: "Contents", show: true});
    assert.deepStrictEqual(mergeToc(null, toc), {label: "Contents", show: true});
    assert.deepStrictEqual(mergeToc(0, toc), {label: "Contents", show: false});
    assert.deepStrictEqual(mergeToc(1, toc), {label: "Contents", show: true});
  });
});<|MERGE_RESOLUTION|>--- conflicted
+++ resolved
@@ -11,11 +11,7 @@
       output: "dist",
       base: "/",
       style: {theme: ["air", "near-midnight"]},
-<<<<<<< HEAD
       sidebar: "auto",
-=======
-      sidebar: true,
->>>>>>> 886cf550
       pages: [
         {path: "/index", name: "Index"},
         {path: "/one", name: "One<Two"},
@@ -42,11 +38,7 @@
       output: "dist",
       base: "/",
       style: {theme: ["air", "near-midnight"]},
-<<<<<<< HEAD
       sidebar: "auto",
-=======
-      sidebar: true,
->>>>>>> 886cf550
       pages: [{name: "Build test case", path: "/simple"}],
       title: undefined,
       toc: {label: "Contents", show: true},
